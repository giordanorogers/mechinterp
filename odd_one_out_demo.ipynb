--- conflicted
+++ resolved
@@ -548,11 +548,7 @@
   },
   {
    "cell_type": "code",
-<<<<<<< HEAD
-   "execution_count": 97,
-=======
-   "execution_count": 28,
->>>>>>> 737831bb
+   "execution_count": 26,
    "id": "e849240d-2deb-4ea2-a371-e879f8d4c3a3",
    "metadata": {},
    "outputs": [
@@ -560,36 +556,18 @@
      "name": "stdout",
      "output_type": "stream",
      "text": [
-<<<<<<< HEAD
-      "2025-07-02 14:15:49 __main__ INFO     ---------- actors_scientists ----------\n"
-     ]
-    },
-    {
-     "name": "stdout",
-     "output_type": "stream",
-     "text": [
-      "[' Isaac Newton', ' Brad Pitt', ' Leonardo DiCaprio'] =>  Isaac\n",
-      "['\" Isaac\"[42608] (p=0.559, logit=18.875)', '\" The\"[578] (p=0.076, logit=16.875)', '\" Leonardo\"[66486] (p=0.059, logit=16.625)', '\" Brad\"[17478] (p=0.059, logit=16.625)', '\" \"[220] (p=0.031, logit=16.000)', \"{' Isaac': {'logit': 18.875, 'prob': 0.5578497648239136, 'token_id': 42608}, ' Brad': {'logit': 16.625, 'prob': 0.05879693105816841, 'token_id': 17478}, ' Leonardo': {'logit': 16.625, 'prob': 0.05879693105816841, 'token_id': 66486}}\"]\n",
-      "[' Isaac Newton', ' Albert Einstein', ' Leonardo DiCaprio'] =>  Leonardo\n",
-      "['\" Leonardo\"[66486] (p=0.562, logit=19.625)', '\" The\"[578] (p=0.098, logit=17.875)', '\" Albert\"[17971] (p=0.041, logit=17.000)', '\" Di\"[7923] (p=0.036, logit=16.875)', '\" That\"[3011] (p=0.036, logit=16.875)', \"{' Isaac': {'logit': 16.75, 'prob': 0.03174770623445511, 'token_id': 42608}, ' Albert': {'logit': 17.0, 'prob': 0.040764860808849335, 'token_id': 17971}, ' Leonardo': {'logit': 19.625, 'prob': 0.5627415180206299, 'token_id': 66486}}\"]\n",
-      "2025-07-02 14:15:51 __main__ INFO     ---------- writers_athletes ----------\n",
-      "[' Stephen King', ' Mark Twain', ' Usain Bolt'] =>  Us\n",
-      "['\" Us\"[4073] (p=0.543, logit=19.875)', '\" The\"[578] (p=0.155, logit=18.625)', '\" Mark\"[4488] (p=0.057, logit=17.625)', '\" That\"[3011] (p=0.031, logit=17.000)', '\" I\"[358] (p=0.024, logit=16.750)', \"{' Stephen': {'logit': 16.625, 'prob': 0.021022237837314606, 'token_id': 18587}, ' Mark': {'logit': 17.625, 'prob': 0.057144369930028915, 'token_id': 4488}, ' Us': {'logit': 19.875, 'prob': 0.5421707034111023, 'token_id': 4073}}\"]\n",
-      "[' Lionel Messi', ' Mark Twain', ' Usain Bolt'] =>  Mark\n",
-      "['\" Mark\"[4488] (p=0.746, logit=20.250)', '\" The\"[578] (p=0.069, logit=17.875)', '\" Us\"[4073] (p=0.042, logit=17.375)', '\" Lionel\"[84224] (p=0.018, logit=16.500)', '\" This\"[1115] (p=0.012, logit=16.125)', \"{' Lionel': {'logit': 16.5, 'prob': 0.017575033009052277, 'token_id': 84224}, ' Mark': {'logit': 20.25, 'prob': 0.7473094463348389, 'token_id': 4488}, ' Us': {'logit': 17.375, 'prob': 0.042160313576459885, 'token_id': 4073}}\"]\n",
-      "2025-07-02 14:15:52 __main__ INFO     ---------- musicians_politician ----------\n",
-      "[' Barack Obama', ' Bob Dylan', ' George Bush'] =>  Bob\n",
-      "['\" George\"[10058] (p=0.373, logit=18.625)', '\" Bob\"[14596] (p=0.330, logit=18.500)', '\" The\"[578] (p=0.045, logit=16.500)', '\" \"[220] (p=0.031, logit=16.125)', '\" Barack\"[24448] (p=0.024, logit=15.875)', \"{' Barack': {'logit': 15.875, 'prob': 0.02388482168316841, 'token_id': 24448}, ' Bob': {'logit': 18.5, 'prob': 0.32971981167793274, 'token_id': 14596}, ' George': {'logit': 18.625, 'prob': 0.37362149357795715, 'token_id': 10058}}\"]\n",
-      "[' Barack Obama', ' Bob Dylan', ' John Lennon'] =>  Barack\n",
-      "['\" John\"[3842] (p=0.295, logit=18.875)', '\" Barack\"[24448] (p=0.295, logit=18.875)', '\" Bob\"[14596] (p=0.095, logit=17.750)', '\" The\"[578] (p=0.058, logit=17.250)', '\" \"[220] (p=0.051, logit=17.125)', \"{' Barack': {'logit': 18.875, 'prob': 0.2940203547477722, 'token_id': 24448}, ' Bob': {'logit': 17.75, 'prob': 0.09545443207025528, 'token_id': 14596}, ' John': {'logit': 18.875, 'prob': 0.2940203547477722, 'token_id': 3842}}\"]\n"
-=======
       "['Isaac Newton', 'Brad Pitt', 'Leonardo DiCaprio'] => Isaac Newton | ['\" I\"[314] (p=0.047, logit=-149.000)', '\" The\"[383] (p=0.047, logit=-149.000)', '\" It\"[632] (p=0.017, logit=-150.000)', '\" He\"[679] (p=0.017, logit=-150.000)', '\" You\"[921] (p=0.017, logit=-150.000)', \"{'Isa': {'logit': -160.0, 'prob': 7.911264106041926e-07, 'token_id': 39443}, 'Brad': {'logit': -160.0, 'prob': 7.911264106041926e-07, 'token_id': 30805}, 'Leon': {'logit': -160.0, 'prob': 7.911264106041926e-07, 'token_id': 36185}}\"]\n",
+      "[PredictedToken(token=' I', prob=0.04736328125, logit=-149.0, token_id=314, metadata=None), PredictedToken(token=' The', prob=0.04736328125, logit=-149.0, token_id=383, metadata=None), PredictedToken(token=' It', prob=0.0174560546875, logit=-150.0, token_id=632, metadata=None), PredictedToken(token=' He', prob=0.0174560546875, logit=-150.0, token_id=679, metadata=None), PredictedToken(token=' You', prob=0.0174560546875, logit=-150.0, token_id=921, metadata=None), {'Isa': {'logit': -160.0, 'prob': 7.911264106041926e-07, 'token_id': 39443}, 'Brad': {'logit': -160.0, 'prob': 7.911264106041926e-07, 'token_id': 30805}, 'Leon': {'logit': -160.0, 'prob': 7.911264106041926e-07, 'token_id': 36185}}]\n",
       "['Isaac Newton', 'Albert Einstein', 'Leonardo DiCaprio'] => Leonardo DiCaprio | ['\" I\"[314] (p=0.060, logit=-149.000)', '\" The\"[383] (p=0.022, logit=-150.000)', '\" It\"[632] (p=0.022, logit=-150.000)', '\" You\"[921] (p=0.022, logit=-150.000)', '\" If\"[1002] (p=0.022, logit=-150.000)', \"{'Isa': {'logit': -160.0, 'prob': 9.936701417245786e-07, 'token_id': 39443}, 'Albert': {'logit': -161.0, 'prob': 3.6555076121658203e-07, 'token_id': 42590}, 'Leon': {'logit': -160.0, 'prob': 9.936701417245786e-07, 'token_id': 36185}}\"]\n",
+      "[PredictedToken(token=' I', prob=0.0595703125, logit=-149.0, token_id=314, metadata=None), PredictedToken(token=' The', prob=0.0218505859375, logit=-150.0, token_id=383, metadata=None), PredictedToken(token=' It', prob=0.0218505859375, logit=-150.0, token_id=632, metadata=None), PredictedToken(token=' You', prob=0.0218505859375, logit=-150.0, token_id=921, metadata=None), PredictedToken(token=' If', prob=0.0218505859375, logit=-150.0, token_id=1002, metadata=None), {'Isa': {'logit': -160.0, 'prob': 9.936701417245786e-07, 'token_id': 39443}, 'Albert': {'logit': -161.0, 'prob': 3.6555076121658203e-07, 'token_id': 42590}, 'Leon': {'logit': -160.0, 'prob': 9.936701417245786e-07, 'token_id': 36185}}]\n",
       "['Stephen King', 'Mark Twain', 'Usain Bolt'] => Usain Bolt | ['\" I\"[314] (p=0.089, logit=-150.000)', '\" The\"[383] (p=0.033, logit=-151.000)', '\" It\"[632] (p=0.033, logit=-151.000)', '\" You\"[921] (p=0.033, logit=-151.000)', '\" That\"[1320] (p=0.033, logit=-151.000)', \"{'Stephen': {'logit': -160.0, 'prob': 4.0407512642559595e-06, 'token_id': 24920}, 'Mark': {'logit': -161.0, 'prob': 1.4865094044580474e-06, 'token_id': 9704}, 'Us': {'logit': -164.0, 'prob': 7.400894475040332e-08, 'token_id': 5842}}\"]\n",
+      "[PredictedToken(token=' I', prob=0.0888671875, logit=-150.0, token_id=314, metadata=None), PredictedToken(token=' The', prob=0.03271484375, logit=-151.0, token_id=383, metadata=None), PredictedToken(token=' It', prob=0.03271484375, logit=-151.0, token_id=632, metadata=None), PredictedToken(token=' You', prob=0.03271484375, logit=-151.0, token_id=921, metadata=None), PredictedToken(token=' That', prob=0.03271484375, logit=-151.0, token_id=1320, metadata=None), {'Stephen': {'logit': -160.0, 'prob': 4.0407512642559595e-06, 'token_id': 24920}, 'Mark': {'logit': -161.0, 'prob': 1.4865094044580474e-06, 'token_id': 9704}, 'Us': {'logit': -164.0, 'prob': 7.400894475040332e-08, 'token_id': 5842}}]\n",
       "['Lionel Messi', 'Mark Twain', 'Usain Bolt'] => Mark Twain | ['\" I\"[314] (p=0.045, logit=-146.000)', '\" The\"[383] (p=0.045, logit=-146.000)', '\" It\"[632] (p=0.045, logit=-146.000)', '\" You\"[921] (p=0.045, logit=-146.000)', '\" We\"[775] (p=0.017, logit=-147.000)', \"{'L': {'logit': -155.0, 'prob': 5.587879968516063e-06, 'token_id': 43}, 'Mark': {'logit': -156.0, 'prob': 2.0556660729198484e-06, 'token_id': 9704}, 'Us': {'logit': -159.0, 'prob': 1.0234558089905477e-07, 'token_id': 5842}}\"]\n",
+      "[PredictedToken(token=' I', prob=0.045166015625, logit=-146.0, token_id=314, metadata=None), PredictedToken(token=' The', prob=0.045166015625, logit=-146.0, token_id=383, metadata=None), PredictedToken(token=' It', prob=0.045166015625, logit=-146.0, token_id=632, metadata=None), PredictedToken(token=' You', prob=0.045166015625, logit=-146.0, token_id=921, metadata=None), PredictedToken(token=' We', prob=0.0166015625, logit=-147.0, token_id=775, metadata=None), {'L': {'logit': -155.0, 'prob': 5.587879968516063e-06, 'token_id': 43}, 'Mark': {'logit': -156.0, 'prob': 2.0556660729198484e-06, 'token_id': 9704}, 'Us': {'logit': -159.0, 'prob': 1.0234558089905477e-07, 'token_id': 5842}}]\n",
       "['Barack Obama', 'Bob Dylan', 'George Bush'] => Bob Dylan | ['\" I\"[314] (p=0.077, logit=-151.000)', '\" The\"[383] (p=0.028, logit=-152.000)', '\" It\"[632] (p=0.028, logit=-152.000)', '\" You\"[921] (p=0.028, logit=-152.000)', '\" That\"[1320] (p=0.028, logit=-152.000)', \"{'Bar': {'logit': -163.0, 'prob': 4.750455104840512e-07, 'token_id': 10374}, 'Bob': {'logit': -161.0, 'prob': 3.5101379580737557e-06, 'token_id': 18861}, 'George': {'logit': -161.0, 'prob': 3.5101379580737557e-06, 'token_id': 20191}}\"]\n",
-      "['Barack Obama', 'Bob Dylan', 'John Lennon'] => Barack Obama | ['\" I\"[314] (p=0.057, logit=-150.000)', '\" The\"[383] (p=0.057, logit=-150.000)', '\" It\"[632] (p=0.021, logit=-151.000)', '\" He\"[679] (p=0.021, logit=-151.000)', '\" You\"[921] (p=0.021, logit=-151.000)', \"{'Bar': {'logit': -162.0, 'prob': 3.4839297313737916e-07, 'token_id': 10374}, 'Bob': {'logit': -160.0, 'prob': 2.5742951947904658e-06, 'token_id': 18861}, 'John': {'logit': -159.0, 'prob': 6.997660420893226e-06, 'token_id': 7554}}\"]\n"
->>>>>>> 737831bb
+      "[PredictedToken(token=' I', prob=0.0771484375, logit=-151.0, token_id=314, metadata=None), PredictedToken(token=' The', prob=0.0284423828125, logit=-152.0, token_id=383, metadata=None), PredictedToken(token=' It', prob=0.0284423828125, logit=-152.0, token_id=632, metadata=None), PredictedToken(token=' You', prob=0.0284423828125, logit=-152.0, token_id=921, metadata=None), PredictedToken(token=' That', prob=0.0284423828125, logit=-152.0, token_id=1320, metadata=None), {'Bar': {'logit': -163.0, 'prob': 4.750455104840512e-07, 'token_id': 10374}, 'Bob': {'logit': -161.0, 'prob': 3.5101379580737557e-06, 'token_id': 18861}, 'George': {'logit': -161.0, 'prob': 3.5101379580737557e-06, 'token_id': 20191}}]\n",
+      "['Barack Obama', 'Bob Dylan', 'John Lennon'] => Barack Obama | ['\" I\"[314] (p=0.057, logit=-150.000)', '\" The\"[383] (p=0.057, logit=-150.000)', '\" It\"[632] (p=0.021, logit=-151.000)', '\" He\"[679] (p=0.021, logit=-151.000)', '\" You\"[921] (p=0.021, logit=-151.000)', \"{'Bar': {'logit': -162.0, 'prob': 3.4839297313737916e-07, 'token_id': 10374}, 'Bob': {'logit': -160.0, 'prob': 2.5742951947904658e-06, 'token_id': 18861}, 'John': {'logit': -159.0, 'prob': 6.997660420893226e-06, 'token_id': 7554}}\"]\n",
+      "[PredictedToken(token=' I', prob=0.056640625, logit=-150.0, token_id=314, metadata=None), PredictedToken(token=' The', prob=0.056640625, logit=-150.0, token_id=383, metadata=None), PredictedToken(token=' It', prob=0.0208740234375, logit=-151.0, token_id=632, metadata=None), PredictedToken(token=' He', prob=0.0208740234375, logit=-151.0, token_id=679, metadata=None), PredictedToken(token=' You', prob=0.0208740234375, logit=-151.0, token_id=921, metadata=None), {'Bar': {'logit': -162.0, 'prob': 3.4839297313737916e-07, 'token_id': 10374}, 'Bob': {'logit': -160.0, 'prob': 2.5742951947904658e-06, 'token_id': 18861}, 'John': {'logit': -159.0, 'prob': 6.997660420893226e-06, 'token_id': 7554}}]\n"
      ]
     }
    ],
@@ -645,94 +623,6 @@
     "    results[professions[0]] = {\n",
     "        \"results\": ooo_results\n",
     "    }"
-   ]
-  },
-  {
-   "cell_type": "code",
-<<<<<<< HEAD
-   "execution_count": 108,
-   "id": "019dded2",
-   "metadata": {},
-   "outputs": [
-    {
-     "name": "stdout",
-     "output_type": "stream",
-     "text": [
-      "Logit differences:\n",
-      "1: Target=' Isaac', Margin=2.250 (correct: 18.875, best_wrong: 16.625)\n",
-      "2: Target=' Leonardo', Margin=2.625 (correct: 19.625, best_wrong: 17.000)\n",
-      "3: Target=' Us', Margin=2.250 (correct: 19.875, best_wrong: 17.625)\n",
-      "4: Target=' Mark', Margin=2.875 (correct: 20.250, best_wrong: 17.375)\n",
-      "5: Target=' Bob', Margin=-0.125 (correct: 18.500, best_wrong: 18.625)\n",
-      "6: Target=' Barack', Margin=0.000 (correct: 18.875, best_wrong: 18.875)\n"
-     ]
-    }
-   ],
-   "source": [
-    "import numpy as np\n",
-    "\n",
-    "all_toks_and_logits = []\n",
-    "logit_diffs = []\n",
-    "\n",
-    "for result in results.items():\n",
-    "    category_results = result[1]['results']  # Get all results for this category\n",
-    "    \n",
-    "    for ooo_result in category_results:  # Loop through ALL results in this category\n",
-    "        entity_first_tok_preds = ooo_result['next_tok_probs'][-1]\n",
-    "        target = ooo_result['target']\n",
-    "        \n",
-    "        toks_and_logits = {}\n",
-    "        for item in entity_first_tok_preds.items():\n",
-    "            token = item[0]\n",
-    "            logit = item[1]['logit']\n",
-    "            toks_and_logits[token] = logit\n",
-    "        \n",
-    "        all_toks_and_logits.append(toks_and_logits)\n",
-    "        \n",
-    "        # Get correct answer logit\n",
-    "        correct_logit = toks_and_logits[target]\n",
-    "        \n",
-    "        # Get all other logits (incorrect answers)\n",
-    "        incorrect_logits = [logit for token, logit in toks_and_logits.items() if token != target]\n",
-    "        \n",
-    "        # Get the highest incorrect logit\n",
-    "        max_incorrect_logit = max(incorrect_logits)\n",
-    "        \n",
-    "        # Compute logit difference (margin)\n",
-    "        logit_diff = correct_logit - max_incorrect_logit\n",
-    "        \n",
-    "        logit_diffs.append({\n",
-    "            'correct_logit': correct_logit,\n",
-    "            'max_incorrect_logit': max_incorrect_logit,\n",
-    "            'logit_margin': logit_diff,\n",
-    "            'target': target\n",
-    "        })\n",
-    "\n",
-    "print(\"Logit differences:\")\n",
-    "for i, diff in enumerate(logit_diffs):\n",
-    "    print(f\"{i+1}: Target='{diff['target']}', Margin={diff['logit_margin']:.3f} \"\n",
-    "          f\"(correct: {diff['correct_logit']:.3f}, best_wrong: {diff['max_incorrect_logit']:.3f})\")\n",
-    "    "
-=======
-   "execution_count": 27,
-   "id": "bcede7f7",
-   "metadata": {},
-   "outputs": [
-    {
-     "data": {
-      "text/plain": [
-       "[[' I', ' The', ' It', ' You', ' That', 'Bar', 'Bob', 'George'],\n",
-       " [' I', ' The', ' It', ' He', ' You', 'Bar', 'Bob', 'John']]"
-      ]
-     },
-     "execution_count": 27,
-     "metadata": {},
-     "output_type": "execute_result"
-    }
-   ],
-   "source": [
-    "predictions"
->>>>>>> 737831bb
    ]
   },
   {
